Revision history for Date::Utils

<<<<<<< HEAD
0.12  Sat Dec 19 13:10:00 2015
      - Upgraded to use Date::Exception v0.03.
=======
0.12  Fri Nov 27 10:10:00 2015
      - Added key 'provides' to the Makefile.PL script.
>>>>>>> a072d425

0.11  Sun Aug 23 10:45:00 2015
      - Used Date::Exception package to throw exception instead die() where applicable.

0.10  Mon Jul 13 11:10:00 2015
      - Added method create_calendar().

0.09  Sun Jun 14 10:40:00 2015
      - Updated the following methods to handle undef (day,month and year).
        - validate_day()
        - validate_month()
        - validate_year()

0.08  Sun Apr 26 13:20:00 2015
      - Added unit test script t/01-date-utils.t file.

0.07  Thu Apr 23 10:05:00 2015
      - Re-structured as Moo Role.

0.06  Sun Apr 19 18:50:00 2015
      - Added the following methods to the package Date::Utils
        - $SAKA_MONTHS
        - $SAKA_DAYS
        - $SAKA_YEAR
        - $SAKA_MONTH
        - $SAKA_DAY
        - saka_to_gregorian
        - saka_to_julian
        - days_in_saka_month_year
        - julian_to_saka
        - gregorian_to_saka

0.05  Sun Apr 19 03:10:00 2015
      - Added the following methods to the package Date::Utils
        - $HIJRI_EPOCH
        - $HIJRI_DAYS
        - $HIJRI_MONTHS
        - $HIJRI_YEAR
        - $HIJRI_MONTH
        - $HIJRI_DAY
        - hijri_to_gregorian()
        - hijri_to_julian()
        - days_in_hijri_year()
        - days_in_hijri_month_year()
        - gregorian_to_hijri()
        - is_hijri_leap_year()

0.04  Sat Apr 18 03:20:00 2015
      - Exporting method days_in_persian_month_year().
      - Added description to the pod of method days_in_persian_month_year().

0.03  Sat Apr 18 02:45:00 2015
      - Added the following methods:
        - $PERSIAN_EPOCH
        - $PERSIAN_DAYS
        - $PERSIAN_MONTHS
        - $PERSIAN_YEAR
        - $PERSIAN_MONTH
        - $PERSIAN_DAY
        - persian_to_gregorian()
        - persian_to_julian()
        - julian_to_persian()
        - gregorian_to_persian()
        - is_persian_leap_year()

0.02  Fri Apr 17 16:05:00 2015
      - Corrected the copyright year in the README file.

0.01  Fri Apr 17 15:45:00 2015
      - First version, released.<|MERGE_RESOLUTION|>--- conflicted
+++ resolved
@@ -1,12 +1,10 @@
 Revision history for Date::Utils
 
-<<<<<<< HEAD
-0.12  Sat Dec 19 13:10:00 2015
+0.13  Sat Dec 19 13:10:00 2015
       - Upgraded to use Date::Exception v0.03.
-=======
+
 0.12  Fri Nov 27 10:10:00 2015
       - Added key 'provides' to the Makefile.PL script.
->>>>>>> a072d425
 
 0.11  Sun Aug 23 10:45:00 2015
       - Used Date::Exception package to throw exception instead die() where applicable.
