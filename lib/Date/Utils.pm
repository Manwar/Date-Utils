--- conflicted
+++ resolved
@@ -1,11 +1,7 @@
 package Date::Utils;
 
-<<<<<<< HEAD
-$Date::Utils::VERSION   = '0.12';
+$Date::Utils::VERSION   = '0.13';
 $Date::Utils::AUTHORITY = 'cpan:MANWAR';
-=======
-$Date::Utils::VERSION = '0.12';
->>>>>>> a072d425
 
 =head1 NAME
 
@@ -13,7 +9,7 @@
 
 =head1 VERSION
 
-Version 0.12
+Version 0.13
 
 =cut
 
